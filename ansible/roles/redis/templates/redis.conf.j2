protected-mode no
<<<<<<< HEAD
bind {{ default_internal_server_listen_ip }}
=======
>>>>>>> 4f3d2169
port {{ redis_port }}
tcp-backlog 511
timeout 0
tcp-keepalive 300
supervised no
pidfile /var/run/redis_6379.pid
loglevel notice
databases 16
always-show-logo yes
save 900 1
save 300 10
save 60 10000
stop-writes-on-bgsave-error yes
rdbcompression yes
rdbchecksum yes
dbfilename dump.rdb
dir /data
slave-serve-stale-data yes
slave-read-only yes
repl-diskless-sync no
repl-diskless-sync-delay 5
repl-disable-tcp-nodelay no
slave-priority 100
maxclients 10000
maxmemory 1073741824
lazyfree-lazy-eviction no
lazyfree-lazy-expire no
lazyfree-lazy-server-del no
slave-lazy-flush no
appendonly no
appendfilename "appendonly.aof"
appendfsync everysec
no-appendfsync-on-rewrite no
auto-aof-rewrite-percentage 100
auto-aof-rewrite-min-size 64mb
aof-load-truncated yes
aof-use-rdb-preamble no
lua-time-limit 5000
slowlog-log-slower-than 10000
slowlog-max-len 128
latency-monitor-threshold 0
notify-keyspace-events ""
hash-max-ziplist-entries 512
hash-max-ziplist-value 64
list-max-ziplist-size -2
list-compress-depth 0
set-max-intset-entries 512
zset-max-ziplist-entries 128
zset-max-ziplist-value 64
hll-sparse-max-bytes 3000
activerehashing yes
client-output-buffer-limit normal 0 0 0
client-output-buffer-limit slave 256mb 64mb 60
client-output-buffer-limit pubsub 32mb 8mb 60
hz 10
aof-rewrite-incremental-fsync yes
requirepass {{ redis_master_password }}
masterauth {{ redis_master_password }}

{% if (groups['redis'] | length) > 1 %}
bind {{ inventory_hostname }}
{% else %}
bind 0.0.0.0
{% endif %}

{% if inventory_hostname != groups['redis'][0] %}
{% set redis_master_address = groups['redis'][0] %}
slaveof {{ redis_master_address }} 6379
{% endif %}<|MERGE_RESOLUTION|>--- conflicted
+++ resolved
@@ -1,8 +1,5 @@
 protected-mode no
-<<<<<<< HEAD
 bind {{ default_internal_server_listen_ip }}
-=======
->>>>>>> 4f3d2169
 port {{ redis_port }}
 tcp-backlog 511
 timeout 0
