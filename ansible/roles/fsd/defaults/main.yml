--- conflicted
+++ resolved
@@ -3,35 +3,46 @@
     enabled: True
     container_name: fsd
     image: "{{ fsd_image_full }}"
-    volumes: "{{ fsd_default_volumes }}"
+    volumes: "{% if deploy_edu %}{{ fsd_default_volumes + fsd_edu_volumes }}{% else %}{{ fsd_default_volumes }}{% endif %}"
+    dimensions: "{{ fsd_dimensions }}"
+    privileged: True
   fsd-job:
     enabled: True
     container_name: fsd_job
     image: "{{ fsd_job_image_full }}"
     volumes: "{{ fsd_job_default_volumes }}"
+    environment:
+      ENV_FSD_COMMON_JOB_MYSQL_SVC: "{{ default_internal_server_visit_ip }}" 
+      ENV_FSD_COMMON_JOB_MYSQL_USERNAME: "{{ mariadb_root_username }}"
+      ENV_FSD_COMMON_JOB_MYSQL_PASSWORD: "{{ mariadb_root_password }}"
+    dimensions: "{{ fsd_dimensions }}"
+    privileged: True
   fsd-nginx:
     enabled: True
     container_name: fsd_nginx
     image: "{{ fsd_nginx_image_full }}"
     volumes: "{{ fsd_nginx_default_volumes }}"
+    dimensions: "{{ fsd_dimensions }}"
+    privileged: True
   fsd-init:
     enabled: False
     container_name: fsd_init
     image: "{{ fsd_init_image_full }}"
     environment:
-      fsd_init_db_vip: "{{ internal_vip_address }}" 
+      fsd_init_db_vip: "{{ default_internal_server_visit_ip }}" 
       fsd_init_db_password: "{{ mariadb_root_password }}"
+    dimensions: "{{ fsd_dimensions }}"
+    privileged: True
 
 
-deploy_type: "{% if deploy_edu %}'_edu'{% else %}''{% endif %}"
+deploy_type: "{% if deploy_edu %}_edu{% else %}''{% endif %}"
+fsd_proxy_ip: "{% if proxy_ip != '' %}{{ proxy_ip }}{% elif enable_keepalived | bool %}{{ external_vip_address }}{% else %}{{ inventory_hostname }}{% endif %}"
+fsd_ngxin_proxy_pass: "{{ default_internal_server_visit_ip }}"
+fsd_mysql_conn_ip: "{{ default_internal_server_visit_ip }}"
 ####################
 # fsd
 ####################
-<<<<<<< HEAD
 fsd_image: "{{ docker_image_repository }}/fsd{{ deploy_type }}"
-=======
-fsd_image: "{{ docker_image_repository }}/{% if fsd_voi_version == 'edu' %}fsd_edu{% else %}fsd{% endif %}"
->>>>>>> 5aded8dc
 fsd_tag: "{{ fsd_default_tag }}"
 fsd_image_full: "{{ fsd_image }}:{{ fsd_tag }}"
 fsd_default_volumes:
@@ -42,14 +53,17 @@
   - "/var/log/fsd:/log:rw"
   - "/etc/localtime:/etc/localtime:ro"
 
+fsd_edu_volumes:
+  - "{{ config_directory }}/fsd/fsd.conf:/etc/nginx/conf/fsd.conf:rw"
+  - "{{ config_directory }}/btserver/torrent.ini:/opt/torrent_server_bin/torrent.ini:rw"
+  - "{{ config_directory }}/btserver/opentracker.conf:/opt/torrent_server_bin/opentracker.conf:rw"
+  - "{{ config_directory }}/keepalived/conf.d/external.conf:/etc/keepalived/keepalived.conf:rw"
+  - "{{ desktop_mount_dir }}/static://var/www/html:rw"
+
 ####################
 # fsd-job
 ####################
-<<<<<<< HEAD
 fsd_job_image: "{{ docker_image_repository }}/fsd{{ deploy_type }}_job"
-=======
-fsd_job_image: "{{ docker_image_repository }}/{% if fsd_voi_version == 'edu' %}fsd_edu_job{% else %}fsd_job{% endif %}"
->>>>>>> 5aded8dc
 fsd_job_tag: "{{ fsd_default_tag }}"
 fsd_job_image_full: "{{ fsd_job_image }}:{{ fsd_job_tag }}"
 fsd_job_default_volumes: 
@@ -58,11 +72,7 @@
 ####################
 # fsd-nginx
 ####################
-<<<<<<< HEAD
 fsd_nginx_image: "{{ docker_image_repository }}/fsd{{ deploy_type }}_nginx"
-=======
-fsd_nginx_image: "{{ docker_image_repository }}/{% if fsd_voi_version == 'edu' %}fsd_edu_nginx{% else %}fsd_nginx{% endif %}"
->>>>>>> 5aded8dc
 fsd_nginx_tag: "{{ fsd_default_tag }}"
 fsd_nginx_image_full: "{{ fsd_nginx_image }}:{{ fsd_nginx_tag }}"
 fsd_nginx_default_volumes: 
@@ -74,14 +84,19 @@
 ####################
 # fsd-init
 ####################
-<<<<<<< HEAD
 fsd_init_image: "{{ docker_image_repository }}/fsd{{ deploy_type }}_init"
-=======
-fsd_init_image: "{{ docker_image_repository }}/{% if fsd_voi_version == 'edu' %}fsd_edu_init{% else %}fsd_init{% endif %}"
->>>>>>> 5aded8dc
 fsd_init_tag: "{{ fsd_default_tag }}"
 fsd_init_image_full: "{{ fsd_init_image }}:{{ fsd_init_tag }}"
 fsd_init_default_volumes:
   - "/etc/localtime:/etc/localtime:ro"
   - "{{ desktop_mount_dir }}/static:/home/tmp:rw"
-  - "{{ config_directory }}/fsd/trochilus.sql:/home/trochilus:rw"+  - "{{ config_directory }}/fsd/trochilus.sql:/home/trochilus/trochilus.sql:rw"
+
+fsd_dimensions: 
+  ulimits: 
+    nofile:
+      soft: 65535
+      hard: 65535
+    nproc:
+      soft: 65535
+      hard: 65535